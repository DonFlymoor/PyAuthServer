from game_system.entity import Entity, Actor
from game_system.scene import Scene as _Scene

from .entity import EntityBuilder
from .physics import PhysicsManager

from bge import logic


class Scene(_Scene):

    def __init__(self, world, name):
        try:
            scene = next(s for s in logic.getSceneList() if s.name == name)

        except StopIteration:
            scene = logic.addScene(name)

        self.bge_scene = scene

        super().__init__(world, name)

        self.physics_manager = PhysicsManager()

    def _create_entity_builder(self):
        return EntityBuilder(self.bge_scene)

    @property
    def active_camera(self):
        return self.active_camera

    @active_camera.setter
    def active_camera(self, camera):
<<<<<<< HEAD
        self.active_camera = camera
=======
        self.active_camera = camera

    def _on_replicable_created(self, replicable):
        super()._on_replicable_created(replicable)

        if isinstance(replicable, Entity):
            self.entity_builder.load_entity(replicable)

    def _on_replicable_destroyed(self, replicable):
        super()._on_replicable_destroyed(replicable)

        if isinstance(replicable, Entity):
            self.entity_builder.unload_entity(replicable)
>>>>>>> 01aaeaf8
<|MERGE_RESOLUTION|>--- conflicted
+++ resolved
@@ -31,9 +31,6 @@
 
     @active_camera.setter
     def active_camera(self, camera):
-<<<<<<< HEAD
-        self.active_camera = camera
-=======
         self.active_camera = camera
 
     def _on_replicable_created(self, replicable):
@@ -46,5 +43,4 @@
         super()._on_replicable_destroyed(replicable)
 
         if isinstance(replicable, Entity):
-            self.entity_builder.unload_entity(replicable)
->>>>>>> 01aaeaf8
+            self.entity_builder.unload_entity(replicable)