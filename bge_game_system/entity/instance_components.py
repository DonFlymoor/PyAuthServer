from game_system.coordinates import Vector, Quaternion
<<<<<<< HEAD
from game_system.entity import AbstractTransformInstanceComponent, AbstractPhysicsInstanceComponent, \
    AbstractMeshInstanceComponent
=======
from game_system.entity import AbstractTransformInstanceComponent, AbstractPhysicsInstanceComponent, InstanceComponent
>>>>>>> 01aaeaf8

__all__ = "TransformInstanceComponent", "PhysicsInstanceComponent", "MeshInstanceComponent", \
          "AnimationInstanceComponent", "CameraInstanceComponent"


class BGEInstanceComponent(InstanceComponent):
    pass


class TransformInstanceComponent(AbstractTransformInstanceComponent, BGEInstanceComponent):

    def __init__(self, entity, game_object, component):
        self._game_object = game_object

        if component.position:
            self.world_position = component.position

        if component.orientation:
            self.world_orientation = component.orientation

    def move(self, dr, local=False):
        if not local:
            self._game_object.worldPosition += Vector(dr)

        else:
            self._game_object.localPosition += Vector(dr)

    @property
    def world_position(self):
        return self._game_object.worldPosition

    @world_position.setter
    def world_position(self, position):
        self._game_object.worldPosition = position

    @property
    def world_orientation(self):
        return self._game_object.worldOrientation.to_quaternion()

    @world_orientation.setter
    def world_orientation(self, orientation):
        assert isinstance(orientation, Quaternion)
        self._game_object.worldOrientation = orientation


class PhysicsInstanceComponent(AbstractPhysicsInstanceComponent, BGEInstanceComponent):

    def __init__(self, entity, game_object, component):
<<<<<<< HEAD
        self._game_object = game_object

=======
        self._entity = entity
        self._game_object = game_object

        self._class_component = component

>>>>>>> 01aaeaf8
    @property
    def mass(self):
        return self._game_object.mass

    @mass.setter
<<<<<<< HEAD
    def mass(self, mass):
        self._game_object.mass = mass

    @property
    def world_velocity(self):
        return self._game_object.worldLinearVelocity

    @world_velocity.setter
    def world_velocity(self, velocity):
        self._game_object.worldLinearVelocity = velocity

    @property
    def world_angular(self):
        return self._game_object.worldAngularVelocity

    @world_angular.setter
    def world_angular(self, angular):
        self._game_object.worldAngularVelocity = angular


class MeshInstanceComponent(AbstractMeshInstanceComponent):
=======
    def mass(self, value):
        self._game_object.mass = value

    @property
    def world_velocity(self):
        try:
            return self._game_object.worldLinearVelocity.copy()

        except AttributeError:
            return Vector()

    @world_velocity.setter
    def world_velocity(self, value):
        self._game_object.worldLinearVelocity = value

    @property
    def world_angular(self):
        try:
            return self._game_object.worldAngularVelocity.copy()

        except AttributeError:
            return Vector()

    @world_angular.setter
    def world_angular(self, value):
        self._game_object.worldAngularVelocity = value

    def apply_force(self, force, position=None):
        if position is not None:
            raise RuntimeError("BGE doesn't support position")

        self._game_object.applyForce(force)

    def apply_impulse(self, impulse, position):
        self._game_object.applyImpulse(position, impulse)

    def apply_torque(self, torque):
        self._game_object.applyTorque(torque)

    def on_destroyed(self):
        pass


class MeshInstanceComponent(BGEInstanceComponent):
>>>>>>> 01aaeaf8

    def __init__(self, entity, game_object, component):
        pass


class AnimationInstanceComponent(BGEInstanceComponent):

    def __init__(self, entity, game_object, component):
        pass


class CameraInstanceComponent(BGEInstanceComponent):

    def __init__(self, entity, game_object, component):
        pass<|MERGE_RESOLUTION|>--- conflicted
+++ resolved
@@ -1,10 +1,5 @@
 from game_system.coordinates import Vector, Quaternion
-<<<<<<< HEAD
-from game_system.entity import AbstractTransformInstanceComponent, AbstractPhysicsInstanceComponent, \
-    AbstractMeshInstanceComponent
-=======
 from game_system.entity import AbstractTransformInstanceComponent, AbstractPhysicsInstanceComponent, InstanceComponent
->>>>>>> 01aaeaf8
 
 __all__ = "TransformInstanceComponent", "PhysicsInstanceComponent", "MeshInstanceComponent", \
           "AnimationInstanceComponent", "CameraInstanceComponent"
@@ -53,44 +48,16 @@
 class PhysicsInstanceComponent(AbstractPhysicsInstanceComponent, BGEInstanceComponent):
 
     def __init__(self, entity, game_object, component):
-<<<<<<< HEAD
-        self._game_object = game_object
-
-=======
         self._entity = entity
         self._game_object = game_object
 
         self._class_component = component
 
->>>>>>> 01aaeaf8
     @property
     def mass(self):
         return self._game_object.mass
 
     @mass.setter
-<<<<<<< HEAD
-    def mass(self, mass):
-        self._game_object.mass = mass
-
-    @property
-    def world_velocity(self):
-        return self._game_object.worldLinearVelocity
-
-    @world_velocity.setter
-    def world_velocity(self, velocity):
-        self._game_object.worldLinearVelocity = velocity
-
-    @property
-    def world_angular(self):
-        return self._game_object.worldAngularVelocity
-
-    @world_angular.setter
-    def world_angular(self, angular):
-        self._game_object.worldAngularVelocity = angular
-
-
-class MeshInstanceComponent(AbstractMeshInstanceComponent):
-=======
     def mass(self, value):
         self._game_object.mass = value
 
@@ -135,7 +102,6 @@
 
 
 class MeshInstanceComponent(BGEInstanceComponent):
->>>>>>> 01aaeaf8
 
     def __init__(self, entity, game_object, component):
         pass
