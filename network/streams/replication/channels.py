--- conflicted
+++ resolved
@@ -1,3 +1,5 @@
+__all__ = ['ReplicableChannelBase', 'ClientChannel', 'ServerChannel']
+
 from collections import OrderedDict
 from functools import partial
 from time import clock
@@ -6,93 +8,8 @@
 from ...type_serialisers import get_serialiser_for, get_describer, FlagSerialiser
 from ...replicable import Replicable
 
-__all__ = ['ReplicableChannelBase', 'ClientSceneChannel', 'ServerSceneChannel']
-
 
 priority_getter = attrgetter("replication_priority")
-
-
-class ShadowReplicableChannelBase:
-    """Channel for replication information.
-
-    Belongs to an instance of Replicable and a connection
-    """
-
-    id_handler = get_serialiser_for(Replicable)
-
-    def __init__(self, scene_channel, replicable_class, unique_id):
-        # Store important info
-        self.replicable_class = replicable_class
-        self.scene_channel = scene_channel
-
-        self._creation_time = clock()
-        self.lifetime = 3.0
-
-        # Get network attributes
-        replicated_function_descriptors = replicable_class.replicated_functions.function_descriptors.values()
-        self._replicated_function_descriptors = {d.index: d for d in replicated_function_descriptors}
-        self.logger = scene_channel.logger.getChild("<Channel: ShadowReplicable::{}>".format(repr(unique_id)))
-
-        # Create a serialiser instance
-        serialisables = replicable_class.serialisable_data.serialisables.values()
-        serialiser_args = OrderedDict(((serialiser, serialiser) for serialiser in serialisables))
-        self._serialiser = FlagSerialiser(serialiser_args, logger=self.logger.getChild("<FlagSerialiser>"))
-
-        self._rpc_id_handler = get_serialiser_for(int)
-        self.packed_id = self.__class__.id_handler.pack_id(unique_id)
-
-    @property
-    def age(self):
-        return clock() - self._creation_time
-
-    @property
-    def is_expired(self):
-        return self.age > self.lifetime
-
-    def process_rpc_calls(self, data, offset, root_replicable):
-        """Invoke an RPC call from packaged format
-
-        :param rpc_call: rpc data (see take_rpc_calls)
-        """
-        start_offset = offset
-
-        while offset < len(data):
-            rpc_id, rpc_header_size = self._rpc_id_handler.unpack_from(data, offset=offset)
-            offset += rpc_header_size
-
-            try:
-                function_descriptor = self._replicated_function_descriptors[rpc_id]
-
-            except IndexError:
-                self.logger.exception("Error invoking RPC: No RPC function with id {}".format(rpc_id))
-                break
-
-            else:
-                arguments, bytes_read = function_descriptor.deserialise(data, offset)
-                offset += bytes_read
-
-        unpacked_bytes = offset - start_offset
-        return unpacked_bytes
-
-
-class ServerShadowReplicableChannel(ShadowReplicableChannelBase):
-
-    def __init__(self, scene_channel, replicable_class, unique_id):
-        super().__init__(scene_channel, replicable_class, unique_id)
-
-        self.just_created = True
-
-
-class ClientShadowReplicableChannel(ShadowReplicableChannelBase):
-
-    def read_attributes(self, bytes_string, offset=0):
-        """Unpack byte stream and updates attributes
-
-        :param bytes\_: byte stream of attribute
-        """
-        unpacked_items, read_bytes = self._serialiser.unpack(bytes_string, offset)
-        notifier_callback = lambda: None
-        return notifier_callback, read_bytes
 
 
 class ReplicableChannelBase:
@@ -153,16 +70,14 @@
 
         return reliable_data, unreliable_data
 
-    def process_rpc_calls(self, data, offset, root_replicable):
+    def process_rpc_calls(self, data, offset, allow_execute=True):
         """Invoke an RPC call from packaged format
 
         :param rpc_call: rpc data (see take_rpc_calls)
         """
         start_offset = offset
 
-        replicable = self.replicable
-
-        if replicable.replicate_to_owner and replicable.root is root_replicable:
+        if allow_execute:
             while offset < len(data):
                 rpc_id, rpc_header_size = self._rpc_id_handler.unpack_from(data, offset=offset)
                 offset += rpc_header_size
@@ -331,8 +246,6 @@
 class SceneChannelBase:
 
     channel_class = None
-    shadow_channel_class = None
-
     id_handler = get_serialiser_for(int)
 
     def __init__(self, manager, scene, scene_id):
@@ -343,10 +256,7 @@
         self.logger = manager.logger.getChild("SceneChannel")
 
         self.packed_id = self.__class__.id_handler.pack(scene_id)
-
         self.replicable_channels = {}
-        self.shadow_replicable_channels = {}
-
         self.root_replicable = None
 
         # Channels may be created after replicables were instantiated
@@ -361,39 +271,25 @@
             self.on_replicable_added(replicable)
 
     @property
-    def prioritised_alive_channels(self):
+    def prioritised_channels(self):
         return sorted(self.replicable_channels.values(), reverse=True, key=priority_getter)
-
-    def cull_shadow_channels(self):
-        """Cull placeholder "shadow" channels for recently destroyed replicables"""
-        expired_shadows = []
-
-        for unique_id, shadow_channel in self.shadow_replicable_channels.items():
-            if shadow_channel.is_expired:
-                expired_shadows.append(unique_id)
-
-        for unique_id in expired_shadows:
-            del self.shadow_replicable_channels[unique_id]
-            self.logger.info("Culled shadow channel: {}".format(unique_id))
 
     def on_replicable_added(self, target):
         self.replicable_channels[target.unique_id] = self.channel_class(self, target)
 
     def on_replicable_removed(self, target):
-        unique_id = target.unique_id
-        del self.replicable_channels[unique_id]
-        self.shadow_replicable_channels[unique_id] = self.shadow_channel_class(self, target.__class__, unique_id)
+        self.replicable_channels.pop(target.unique_id)
 
 
 class ServerSceneChannel(SceneChannelBase):
 
     channel_class = ServerReplicableChannel
-    shadow_channel_class = ServerShadowReplicableChannel
 
     def __init__(self, manager, scene, scene_id):
         super().__init__(manager, scene, scene_id)
 
         self.is_initial = True
+        self.deleted_channels = []
 
     def on_replicable_added(self, replicable):
         # Don't replicate torn off
@@ -402,16 +298,12 @@
 
         super().on_replicable_added(replicable)
 
-<<<<<<< HEAD
-=======
     def on_replicable_removed(self, replicable):
         channel = self.replicable_channels[replicable.unique_id]
         self.deleted_channels.append(channel)
         super().on_replicable_removed(replicable)
 
->>>>>>> 01aaeaf8
 
 class ClientSceneChannel(SceneChannelBase):
 
-    channel_class = ClientReplicableChannel
-    shadow_channel_class = ClientShadowReplicableChannel+    channel_class = ClientReplicableChannel